{
    "name": "@accordproject/concerto-codegen",
    "version": "3.23.3",
    "description": "Code Generation for the Concerto Modeling Language",
    "homepage": "https://github.com/accordproject/concerto",
    "engines": {
        "node": ">=18",
        "npm": ">=6"
    },
    "main": "index.js",
    "browser": "umd/concerto-codegen.js",
    "typings": "types/index.d.ts",
    "scripts": {
        "coverage": "node ./scripts/coverage.js \"packages/concerto-*\" && nyc report -t coverage --cwd . --report-dir coverage --reporter=lcov && cat ./coverage/lcov.info",
        "prepublishOnly": "npm run webpack",
        "pretest": "npm run lint",
        "lint": "eslint .",
        "postlint": "npm run licchk",
        "licchk": "license-check-and-add",
        "postlicchk": "npm run doc",
        "doc": "jsdoc --pedantic --recurse -c jsdoc.json",
        "test": "nyc mocha --recursive -t 10000",
        "test:updateSnapshots": "nyc mocha --updateSnapshot --recursive -t 10000",
        "test:watch": "nyc mocha --watch --recursive -t 10000",
        "mocha": "mocha --recursive -t 10000",
        "nyc": "nyc mocha --recursive -t 10000",
        "build": "npm run build:types",
        "postbuild": "npm run webpack",
        "webpack": "webpack --config webpack.config.js --mode production",
        "build:types": "tsc index.js --declaration --allowJs --emitDeclarationOnly --outDir types"
    },
    "mocha": {
        "require": "mocha-expect-snapshot"
    },
    "repository": {
        "type": "git",
        "url": "https://github.com/accordproject/concerto-codegen.git",
        "directory": "packages/concerto-codegen"
    },
    "keywords": [
        "concerto",
        "codegen",
        "modeling"
    ],
    "author": "accordproject.org",
    "license": "Apache-2.0",
    "devDependencies": {
        "@accordproject/concerto-cto": "3.18.1",
        "@babel/preset-env": "7.16.11",
        "babel-loader": "8.2.3",
        "chai": "4.3.6",
        "chai-as-promised": "7.1.1",
        "chai-things": "0.2.0",
        "eslint": "8.2.0",
        "expect": "29.1.0",
        "jsdoc": "^4.0.3",
        "license-check-and-add": "2.3.6",
        "mocha": "10.0.0",
        "mocha-expect-snapshot": "6.2.0",
        "mockery": "2.1.0",
        "moxios": "0.4.0",
        "node-polyfill-webpack-plugin": "3.0.0",
        "nunjucks": "3.2.4",
        "nyc": "15.1.0",
        "sinon": "12.0.0",
        "sinon-chai": "3.7.0",
        "tmp-promise": "3.0.2",
        "typescript": "4.6.3",
        "webpack": "5.76.0",
        "webpack-cli": "4.9.1"
    },
    "dependencies": {
<<<<<<< HEAD
        "@accordproject/concerto-core": "3.19.0",
        "@accordproject/concerto-util": "3.18.0",
        "@accordproject/concerto-vocabulary": "3.18.0",
=======
        "@accordproject/concerto-core": "3.18.1",
        "@accordproject/concerto-util": "3.18.1",
        "@accordproject/concerto-vocabulary": "3.18.1",
>>>>>>> 15afc18f
        "@openapi-contrib/openapi-schema-to-json-schema": "5.1.0",
        "ajv": "8.13.0",
        "ajv-formats": "3.0.1",
        "camelcase": "6.3.0",
        "debug": "4.3.4",
        "get-value": "3.0.1",
        "json-schema-migrate": "2.0.0",
        "pluralize": "8.0.0"
    },
    "license-check-and-add-config": {
        "folder": "./lib",
        "license": "HEADER",
        "exact_paths_method": "EXCLUDE",
        "exact_paths": [
            "api.txt",
            "composer-logs",
            "coverage",
            "index.d.ts",
            "./system",
            "./introspect/parser.js",
            "LICENSE",
            "node_modules",
            ".nyc-output",
            "out",
            ".tern-project"
        ],
        "file_type_method": "EXCLUDE",
        "file_types": [
            ".yml",
            ".yaml",
            ".zip",
            ".tgz"
        ],
        "insert_license": false,
        "license_formats": {
            "js|njk|pegjs|cto|acl|qry": {
                "prepend": "/*",
                "append": " */",
                "eachLine": {
                    "prepend": " * "
                }
            },
            "npmrc|editorconfig|txt": {
                "eachLine": {
                    "prepend": "# "
                }
            },
            "md": {
                "file": "./HEADER.md"
            }
        }
    },
    "nyc": {
        "produce-source-map": "true",
        "sourceMap": "inline",
        "reporter": [
            "lcov",
            "text-summary",
            "html",
            "json"
        ],
        "include": [
            "lib/**/*.js"
        ],
        "exclude": [
            "lib/codegen/codegen.js"
        ],
        "all": true,
        "check-coverage": true,
        "statements": 99,
        "branches": 97,
        "functions": 99,
        "lines": 99
    }
}<|MERGE_RESOLUTION|>--- conflicted
+++ resolved
@@ -70,15 +70,10 @@
         "webpack-cli": "4.9.1"
     },
     "dependencies": {
-<<<<<<< HEAD
+
         "@accordproject/concerto-core": "3.19.0",
-        "@accordproject/concerto-util": "3.18.0",
-        "@accordproject/concerto-vocabulary": "3.18.0",
-=======
-        "@accordproject/concerto-core": "3.18.1",
         "@accordproject/concerto-util": "3.18.1",
         "@accordproject/concerto-vocabulary": "3.18.1",
->>>>>>> 15afc18f
         "@openapi-contrib/openapi-schema-to-json-schema": "5.1.0",
         "ajv": "8.13.0",
         "ajv-formats": "3.0.1",
