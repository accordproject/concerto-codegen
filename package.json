--- conflicted
+++ resolved
@@ -46,10 +46,6 @@
     "license": "Apache-2.0",
     "devDependencies": {
         "@accordproject/concerto-cto": "3.14.2",
-<<<<<<< HEAD
-        "@accordproject/concerto-cto": "3.14.2",
-=======
->>>>>>> 26a0b792
         "@babel/preset-env": "7.16.11",
         "babel-loader": "8.2.3",
         "chai": "4.3.6",
